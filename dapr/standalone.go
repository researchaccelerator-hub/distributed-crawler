// Package dapr provides Dapr-related functionality
package dapr

import (
	"context"
	"fmt"
	clientpkg "github.com/researchaccelerator-hub/telegram-scraper/client"
	"github.com/researchaccelerator-hub/telegram-scraper/common"
	"github.com/researchaccelerator-hub/telegram-scraper/crawl"
	"github.com/researchaccelerator-hub/telegram-scraper/crawler"
	crawlercommon "github.com/researchaccelerator-hub/telegram-scraper/crawler/common"
	"github.com/researchaccelerator-hub/telegram-scraper/crawler/youtube"
	"github.com/researchaccelerator-hub/telegram-scraper/state"
	"github.com/researchaccelerator-hub/telegram-scraper/telegramhelper"
	"github.com/rs/zerolog"
	"github.com/rs/zerolog/log"
	"net/http"
	"os"
	"strings"
	"sync"
	"time"
)

func handler(w http.ResponseWriter, r *http.Request) {
	fmt.Fprintf(w, "Hello, World!")
}

// StartDaprStandaloneMode initializes and starts the crawler in standalone mode with Dapr integration.
//
// This function handles the end-to-end process of starting a Telegram crawling operation:
// 1. Sets up a basic HTTP server (port 6481) for health checks and monitoring
// 2. Collects URLs to crawl from either a direct list or a file
// 3. Validates the URLs and ensures there's at least one URL to process
// 4. Optionally runs code generation if specified
// 5. Initializes a connection pool for Telegram clients based on concurrency settings
// 6. Launches the crawling process to extract data from the specified channels
// 7. Maintains the crawler in a blocking state after completion
//
// The function uses Dapr conventions for state management and data storage, allowing
// the crawler to integrate with distributed Dapr components even when running
// in standalone mode. This enables features like resumable crawls, distributed
// storage, and integration with other Dapr-aware services.
//
// Parameters:
//   - urlList: A list of URLs to crawl directly provided as strings
//   - urlFile: A file path containing URLs to crawl (one per line, comments with #)
//   - crawlerCfg: Configuration settings for the crawler including connection settings
//   - generateCode: A flag indicating whether to run code generation for Telegram API
//
// The function will log fatal errors if no URLs are provided or if essential
// initialization steps fail. It will block indefinitely after starting the crawler.
func StartDaprStandaloneMode(urlList []string, urlFile string, crawlerCfg common.CrawlerConfig, generateCode bool) {
	log.Info().Msg("Starting crawler in standalone mode")

	http.HandleFunc("/", handler)
	go func() {
		if err := http.ListenAndServe(":6481", nil); err != nil {
			// Log the error and exit the application if the server fails to start
			fmt.Printf("Failed to start server: %v\n", err)
			return
		}
	}()
	// Collect URLs from command line arguments or file
	var urls []string

	if len(urlList) > 0 {
		urls = append(urls, urlList...)
	}

	if urlFile != "" {
		fileURLs, err := readURLsFromFile(urlFile)
		if err != nil {
			log.Fatal().Err(err).Msg("Failed to read URLs from file")
		}
		urls = append(urls, fileURLs...)
	}

	if len(urls) == 0 {
		log.Fatal().Msg("No URLs provided. Use --urls or --url-file to specify URLs to crawl")
	}

	log.Info().Msgf("Starting crawl of %d URLs with concurrency %d", len(urls), crawlerCfg.Concurrency)

	if generateCode {
		log.Info().Msg("Running code generation...")
		svc := &telegramhelper.RealTelegramService{}
		telegramhelper.GenCode(svc, crawlerCfg.StorageRoot)
		os.Exit(0)
	}

	// Platform-specific initialization
	if crawlerCfg.Platform == "youtube" {
		// For YouTube platform, we need to validate the API key
		if crawlerCfg.YouTubeAPIKey == "" {
			log.Error().Msg("YouTube API key is required for YouTube platform. Please provide it with --youtube-api-key flag")
			return
		}
		
		log.Info().Msg("Using YouTube platform with the provided API key")
	} else {
		// Default Telegram platform initialization
		// Initialize connection pool with an appropriate size
		poolSize := crawlerCfg.Concurrency
		if poolSize < 1 {
			poolSize = 1
		}

		// If we have database URLs, use those to determine pool size
		if len(crawlerCfg.TDLibDatabaseURLs) > 0 {
			log.Info().Msgf("Found %d TDLib database URLs for connection pooling", len(crawlerCfg.TDLibDatabaseURLs))
			// Use the smaller of concurrency or number of database URLs
			if len(crawlerCfg.TDLibDatabaseURLs) < poolSize {
				poolSize = len(crawlerCfg.TDLibDatabaseURLs)
				log.Info().Msgf("Adjusting pool size to %d to match available database URLs", poolSize)
			}
		}

		// Initialize the connection pool
		crawl.InitConnectionPool(poolSize, crawlerCfg.StorageRoot, crawlerCfg)
		defer crawl.CloseConnectionPool()
	}

	launch(urls, crawlerCfg)

	log.Info().Msg("Crawling completed")
	select {}
}

// readURLsFromFile reads a file specified by the filename and returns a slice of URLs.
// It ignores empty lines and lines starting with a '#' character, which are considered comments.
// Returns an error if the file cannot be read.
func readURLsFromFile(filename string) ([]string, error) {
	data, err := os.ReadFile(filename)
	if err != nil {
		return nil, err
	}

	lines := strings.Split(string(data), "\n")
	var urls []string

	for _, line := range lines {
		line = strings.TrimSpace(line)
		if line != "" && !strings.HasPrefix(line, "#") {
			urls = append(urls, line)
		}
	}

	return urls, nil
}

// launch initializes and runs the scraping process for a given list of strings using the specified crawler configuration.
//
// It generates a unique crawl ID, sets up the state manager, and seeds the list. The function then loads the progress
// and processes each item in the list from the last saved progress point. Errors during processing are logged, and the
// progress is saved after each item is processed. The function ensures that all items are processed successfully, and
// handles any panics that occur during item processing.
//
// Parameters:
//   - stringList: A slice of strings representing the items to be processed.
//   - crawlCfg: A CrawlerConfig struct containing configuration settings for the crawler.
func launch(stringList []string, crawlCfg common.CrawlerConfig) {
	seenURLs := make(map[string]bool)

	// Initialize seenURLs with the seed URLs
	for _, url := range stringList {
		seenURLs[url] = true
	}

	// Initialize state manager factory
	log.Info().Msgf("Starting scraper for crawl ID: %s", crawlCfg.CrawlID)
	smfact := state.DefaultStateManagerFactory{}

	// Create a temporary state manager to check for incomplete crawls
	tempCfg := state.Config{
		StorageRoot: crawlCfg.StorageRoot,
		CrawlID:     crawlCfg.CrawlID,
	}

	tempSM, err := smfact.Create(tempCfg)
	if err != nil {
		log.Error().Err(err).Msg("Failed to create temporary state manager")
	}

	// Check for an existing incomplete crawl
	var crawlexecid string
	if tempSM != nil {
		existingExecID, exists, err := tempSM.FindIncompleteCrawl(crawlCfg.CrawlID)
		if err != nil {
			log.Warn().Err(err).Msg("Error checking for existing crawls, starting fresh")
		} else if exists {
			// Use existing execution ID
			crawlexecid = existingExecID
			log.Info().Msgf("Resuming existing crawl: %s (execution: %s)",
				crawlCfg.CrawlID, crawlexecid)
		}

		// Close the temporary state manager to free up resources
		_ = tempSM.Close()
	}

	// If no existing crawl was found, generate a new execution ID
	if crawlexecid == "" {
		crawlexecid = common.GenerateCrawlID()
		log.Info().Msgf("Starting new crawl execution: %s", crawlexecid)
	}
<<<<<<< HEAD

=======
	
	// Track whether we're resuming the same execution ID or starting a new one
	var isResumingSameCrawlExecution bool
	if tempSM != nil {
		existingExecID, exists, _ := tempSM.FindIncompleteCrawl(crawlCfg.CrawlID)
		isResumingSameCrawlExecution = exists && existingExecID != "" && crawlexecid == existingExecID
	}
	log.Info().Bool("is_resuming_same_execution", isResumingSameCrawlExecution).Msg("Crawl execution mode")
	
>>>>>>> ad0513aa
	// Create the actual state manager with the determined execution ID
	cfg := state.Config{
		StorageRoot:      crawlCfg.StorageRoot,
		CrawlID:          crawlCfg.CrawlID,
		CrawlExecutionID: crawlexecid,

		// Add the MaxPages config
		MaxPagesConfig: &state.MaxPagesConfig{
			MaxPages: crawlCfg.MaxPages,
		},
	}

	sm, err := smfact.Create(cfg)
	if err != nil {
		log.Error().Err(err).Msg("Failed to initialize state manager")
		return
	}

	zerolog.TimeFieldFormat = zerolog.TimeFormatUnix

	// Get the existing layers or seed a new crawl
	err = sm.Initialize(stringList)
	if err != nil {
		log.Error().Err(err).Msg("Failed to set up seed URLs")
		return
	}

	// Process layers iteratively, with potential for new layers to be added during execution
	depth := 0
	for {
		log.Info().Msgf("Starting loop for depth: %v", depth)
		// Check current maximum depth at the beginning of each iteration
		maxDepth, err := sm.GetMaxDepth()
		if err != nil {
			log.Error().Err(err).Msg("Failed to get maximum depth, using 0")
			maxDepth = 0
		}

		// If we've processed all layers up to the current maximum depth, we're done
		if depth > maxDepth {
			log.Info().Msgf("Processed all layers up to maximum depth %d", maxDepth)
			break
		}

		// Get the current layer to process
		pages, err := sm.GetLayerByDepth(depth)
		if err != nil {
			log.Error().Err(err).Msgf("Failed to get layer at depth %d", depth)
			depth++
			continue
		}
		
		// Print all page statuses before processing
		log.Info().Int("page_count", len(pages)).Int("depth", depth).Msg("Page status summary before processing")
		pageStatusCount := make(map[string]int)
		for _, page := range pages {
			pageStatusCount[page.Status]++
			log.Debug().
				Str("url", page.URL).
				Str("status", page.Status).
				Str("id", page.ID).
				Int("message_count", len(page.Messages)).
				Time("timestamp", page.Timestamp).
				Bool("resuming_execution", isResumingSameCrawlExecution).
				Msg("Page status before processing in Dapr mode")
		}
		// Log the counts of pages by status
		for status, count := range pageStatusCount {
			log.Info().Str("status", status).Int("count", count).Int("depth", depth).Msg("Page status count")
		}

		// Skip if there are no pages at this depth
		if len(pages) == 0 {
			log.Info().Msgf("No pages found at depth %d, skipping", depth)
			depth++
			continue
		}

		if depth > crawlCfg.MaxDepth {
			log.Info().Msgf("Processed all layers up to max depth %d", maxDepth)
			break
		}
		log.Info().Msgf("Processing layer at depth %d with %d pages", depth, len(pages))

		// Create a Layer object
		layer := &state.Layer{
			Depth: depth,
			Pages: pages,
		}

		// Process pages in current layer in parallel
		processLayerInParallel(layer, crawlCfg.Concurrency, sm, crawlCfg)

		// Log progress after completing a layer
		log.Info().Msgf("Completed layer at depth %d", depth)

		// Move to the next depth
		depth++
	}

	// Explicitly save any pending media cache data before completing the crawl
	log.Info().Msg("Saving final state before marking crawl as completed")
	if closeErr := sm.Close(); closeErr != nil {
		log.Warn().Err(closeErr).Msg("Error during final state save, but will continue with crawl completion")
	}
	
	completionMetadata := map[string]interface{}{
		"status":          "completed",
		"endTime":         time.Now(),
		"previousCrawlID": cfg.CrawlExecutionID,
	}

	if err := sm.UpdateCrawlMetadata(cfg.CrawlID, completionMetadata); err != nil {
		log.Panic().Err(err).Msg("Failed to update crawl completion metadata")
	}

	err = sm.ExportPagesToBinding(cfg.CrawlID)
	if err != nil {
		return
	}
	log.Info().Msg("All items processed successfully.")
}

// processLayerInParallel processes all pages in a layer with a maximum of maxWorkers concurrent goroutines.
// It uses a semaphore pattern to limit concurrency and ensures all pages are processed before returning.
// This version uses the connection pool for efficient client management.
func processLayerInParallel(layer *state.Layer, maxWorkers int, sm state.StateManagementInterface, crawlCfg common.CrawlerConfig) {
	// In dapr mode it's harder to accurately detect this, so we'll simplify the approach
	// to prevent reprocessing of fetched pages, always skip them
	isResumingSameCrawlExecution := true
	log.Info().Bool("is_resuming_same_execution", isResumingSameCrawlExecution).Msg("Dapr always skips fetched pages")
	// Map to collect all discovered channels
	allDiscoveredChannels := make([]*state.Page, 0)

	// Use a mutex to protect the shared allDiscoveredChannels slice
	var mu sync.Mutex

	// Use a wait group to track when all pages are processed
	var wg sync.WaitGroup

	// Semaphore to limit concurrent processing
	semaphore := make(chan struct{}, maxWorkers)

	// Create a context that can be cancelled
	ctx, cancel := context.WithCancel(context.Background())
	defer cancel()

	// Process each page in the current layer
	for pageIndex := 0; pageIndex < len(layer.Pages); pageIndex++ {
		pageToProcess := layer.Pages[pageIndex]
<<<<<<< HEAD

=======
		
		// Print debug information about each page discovered during crawl restart
		log.Debug().
			Str("url", pageToProcess.URL).
			Str("status", pageToProcess.Status).
			Str("id", pageToProcess.ID).
			Int("message_count", len(pageToProcess.Messages)).
			Bool("resuming_execution", isResumingSameCrawlExecution).
			Msg("Page discovered during crawl restart in Dapr mode")
		
>>>>>>> ad0513aa
		// Skip already processed pages
		if pageToProcess.Status == "fetched" {
			if isResumingSameCrawlExecution {
				// When resuming with the same crawlexecutionid, skip already fetched pages
				// regardless of message status - this prevents reprocessing
				log.Debug().Msgf("Skipping already fetched page during same execution resume: %s", pageToProcess.URL)
				continue
			} else {
				// When starting a new crawlexecutionid, we'll process fetched pages
				// and rely on the resample flag for message level decisions
				log.Debug().Msgf("Processing fetched page in new execution, will use resample flag: %s", pageToProcess.URL)
				// Continue processing this page
			}
		}

		// Acquire semaphore slot (block if we're at max workers)
		semaphore <- struct{}{}
		wg.Add(1)

		go func(page state.Page) {
			defer func() {
				// Release semaphore slot
				<-semaphore
				wg.Done()

				// Recover from panics to ensure we don't hang the wait group
				if r := recover(); r != nil {
					log.Error().Msgf("Recovered from panic while processing item: %s, error: %v", page.URL, r)

					// Update the page status to error
					page.Status = "error"
					page.Error = fmt.Sprintf("Panic: %v", r)

					// Update the page in the state manager
					if err := sm.UpdatePage(page); err != nil {
						log.Error().Err(err).Msg("Failed to update page status after panic")
					}

					// Save state after recovery
					if err := sm.SaveState(); err != nil {
						log.Error().Err(err).Msg("Failed to save state after panic recovery")
					}
				}
			}()

			// Set the timestamp
			page.Timestamp = time.Now()

			// Platform-specific processing
			var discoveredChannels []*state.Page
			var err error
			
			if crawlCfg.Platform == "youtube" {
				// YouTube platform processing
				log.Info().Msgf("Processing YouTube channel: %s", page.URL)
				
				// Initialize YouTube components
				clientCtx := context.Background()
				clientFactory := clientpkg.NewDefaultClientFactory()
				
				// Debug API key passing
				if crawlCfg.YouTubeAPIKey == "" {
					log.Error().Msg("YouTube API key is empty - make sure you provided it with --youtube-api-key")
				} else {
					log.Debug().Str("api_key_length", fmt.Sprintf("%d chars", len(crawlCfg.YouTubeAPIKey))).Msg("Using YouTube API key in DAPR mode")
				}
				
				config := map[string]interface{}{
					"api_key": crawlCfg.YouTubeAPIKey,
				}
				
				// Create YouTube client
				ytClient, ytErr := clientFactory.CreateClient(clientCtx, "youtube", config)
				if ytErr != nil {
					err = fmt.Errorf("failed to create YouTube client: %w", ytErr)
					log.Error().Err(err).Msg("YouTube client creation failed")
				} else {
					// Connect to YouTube API
					if ytErr = ytClient.Connect(clientCtx); ytErr != nil {
						err = fmt.Errorf("failed to connect to YouTube API: %w", ytErr)
						log.Error().Err(err).Msg("YouTube API connection failed")
					} else {
						// Create crawler factory and register crawlers
						factory := crawler.NewCrawlerFactory()
						if ytErr = crawlercommon.RegisterAllCrawlers(factory); ytErr != nil {
							err = fmt.Errorf("failed to register crawlers: %w", ytErr)
							log.Error().Err(err).Msg("Failed to register YouTube crawler")
						} else {
							// Create YouTube crawler
							ytCrawler, ytErr := factory.GetCrawler(crawler.PlatformYouTube)
							if ytErr != nil {
								err = fmt.Errorf("failed to create YouTube crawler: %w", ytErr)
								log.Error().Err(err).Msg("Failed to create YouTube crawler")
							} else {
								// Create YouTubeClient adapter
								ytAdapter, adapterErr := youtube.NewClientAdapter(ytClient)
								if adapterErr != nil {
									err = fmt.Errorf("failed to create YouTube client adapter: %w", adapterErr)
									log.Error().Err(err).Msg("YouTube client adapter creation failed")
								} else {
									// Initialize YouTube crawler with the adapter
									crawlerConfig := map[string]interface{}{
										"client":        ytAdapter,
										"state_manager": sm,
									}
									
									if ytErr = ytCrawler.Initialize(clientCtx, crawlerConfig); ytErr != nil {
										err = fmt.Errorf("failed to initialize YouTube crawler: %w", ytErr)
										log.Error().Err(err).Msg("Failed to initialize YouTube crawler")
									} else {
										// Create a crawl target for the YouTube channel
										target := crawler.CrawlTarget{
											Type: crawler.PlatformYouTube,
											ID:   page.URL, // YouTube channel ID/handle
										}
										
										// Fetch channel info and videos
										_, ytErr := ytCrawler.GetChannelInfo(ctx, target)
										if ytErr != nil {
											err = fmt.Errorf("failed to get YouTube channel info: %w", ytErr)
											log.Error().Err(err).Msg("Failed to get YouTube channel info")
										} else {
											// Execute the crawl job
											job := crawler.CrawlJob{
												Target:   target,
												FromTime: crawlCfg.MinPostDate,
												ToTime:   time.Now(), // Use current time as the upper bound
												Limit:    crawlCfg.MaxPosts,
											}
											
											// Log job details
											log.Debug().
												Time("from_time", job.FromTime).
												Time("to_time", job.ToTime).
												Int("limit", job.Limit).
												Msg("YouTube crawl job configured in DAPR mode")
											
											result, ytErr := ytCrawler.FetchMessages(ctx, job)
											if ytErr != nil {
												err = fmt.Errorf("failed to fetch YouTube videos: %w", ytErr)
												log.Error().Err(err).Msg("Failed to fetch YouTube videos")
											} else {
												log.Info().
													Int("video_count", len(result.Posts)).
													Str("channel", page.URL).
													Msg("Successfully crawled YouTube channel")
													
												// For now, we don't discover channels from YouTube
												discoveredChannels = []*state.Page{}
											}
										}
										
										// Cleanup YouTube crawler resources
										if closeErr := ytCrawler.Close(); closeErr != nil {
											log.Warn().Err(closeErr).Msg("Error closing YouTube crawler")
										}
									}
								}
							}
						}
					}
					
					// Disconnect YouTube client
					if disconnectErr := ytClient.Disconnect(clientCtx); disconnectErr != nil {
						log.Warn().Err(disconnectErr).Msg("Error disconnecting YouTube client")
					}
				}
			} else {
				// Telegram platform processing (default)
				// Use the pooled channel processing
				log.Info().Msgf("Starting run for Telegram channel: %s", page.URL)
				discoveredChannels, err = crawl.RunForChannelWithPool(ctx, &page, crawlCfg.StorageRoot, sm, crawlCfg)
			}
			
			log.Info().Msgf("Page processed for %s", page.URL)

			if err != nil {
				log.Error().Stack().Err(err).Msgf("Error processing item %s", page.URL)
				page.Status = "error"
				page.Error = err.Error()

				// Update the page in the state manager
				if updateErr := sm.UpdatePage(page); updateErr != nil {
					log.Error().Err(updateErr).Msg("Failed to update page status after error")
				}
			} else {
				page.Status = "fetched"
				if updateErr := sm.UpdatePage(page); updateErr != nil {
					log.Error().Err(updateErr).Msg("Failed to update page status after successful processing")
				}

				// Save the entire state
				if err := sm.SaveState(); err != nil {
					log.Error().Err(err).Msgf("Error saving state after processing channel %s", page.URL)
				}

				// Collect discovered channels with mutex protection
				if len(discoveredChannels) > 0 {
					mu.Lock()
					allDiscoveredChannels = append(allDiscoveredChannels, discoveredChannels...)
					mu.Unlock()
				}
			}
		}(pageToProcess)
	}

	// Wait for all pages to be processed
	wg.Wait()

	// After all pages in the layer are processed, append the new layer with all discovered channels
	if len(allDiscoveredChannels) > 0 {
		currentDepth := layer.Depth
		newPages := make([]state.Page, 0, len(allDiscoveredChannels))
		for _, channel := range allDiscoveredChannels {
			parentID := ""
			if channel.ParentID != "" {
				parentID = channel.ParentID
			}
			// Create a new Page for each discovered channel
			page := state.Page{
				URL:       channel.URL,      // Assuming channel has a URL field
				Depth:     currentDepth + 1, // Set depth one level deeper than current
				Status:    "unfetched",
				Timestamp: time.Now(),
				ParentID:  parentID, // Set parent ID to the current page being processed
				// Any other fields you need to set
			}
			newPages = append(newPages, page)
		}
		if err := sm.AddLayer(newPages); err != nil {
			log.Error().Err(err).Msg("Failed to add discovered channels as new layer")
		} else {
			log.Info().Int("count", len(newPages)).Msg("Added new channels to be processed")

			// Save state after adding new pages
			if err := sm.SaveState(); err != nil {
				log.Error().Err(err).Msg("Failed to save state after adding new layer")
			}
		}
	}
}<|MERGE_RESOLUTION|>--- conflicted
+++ resolved
@@ -203,9 +203,6 @@
 		crawlexecid = common.GenerateCrawlID()
 		log.Info().Msgf("Starting new crawl execution: %s", crawlexecid)
 	}
-<<<<<<< HEAD
-
-=======
 	
 	// Track whether we're resuming the same execution ID or starting a new one
 	var isResumingSameCrawlExecution bool
@@ -214,8 +211,6 @@
 		isResumingSameCrawlExecution = exists && existingExecID != "" && crawlexecid == existingExecID
 	}
 	log.Info().Bool("is_resuming_same_execution", isResumingSameCrawlExecution).Msg("Crawl execution mode")
-	
->>>>>>> ad0513aa
 	// Create the actual state manager with the determined execution ID
 	cfg := state.Config{
 		StorageRoot:      crawlCfg.StorageRoot,
@@ -366,9 +361,6 @@
 	// Process each page in the current layer
 	for pageIndex := 0; pageIndex < len(layer.Pages); pageIndex++ {
 		pageToProcess := layer.Pages[pageIndex]
-<<<<<<< HEAD
-
-=======
 		
 		// Print debug information about each page discovered during crawl restart
 		log.Debug().
@@ -378,8 +370,6 @@
 			Int("message_count", len(pageToProcess.Messages)).
 			Bool("resuming_execution", isResumingSameCrawlExecution).
 			Msg("Page discovered during crawl restart in Dapr mode")
-		
->>>>>>> ad0513aa
 		// Skip already processed pages
 		if pageToProcess.Status == "fetched" {
 			if isResumingSameCrawlExecution {

--- conflicted
+++ resolved
@@ -202,7 +202,6 @@
 	const fileSizeLimit = 150.0 // MB
 	isOverLimit := sizeInMB > fileSizeLimit
 	if isOverLimit {
-<<<<<<< HEAD
 		log.Warn().
 			Float64("size_mb", sizeInMB).
 			Float64("limit_mb", fileSizeLimit).
@@ -215,15 +214,8 @@
 		}
 		
 		return "", fmt.Errorf("file size is too large (%.2f MB)", sizeInMB)
-=======
-		return "", fmt.Errorf("file size is too large (%.2f MB)", sizeInMB)
-	}
-	_, err = sm.StoreFile(channelName, path, remoteid)
-	e := os.Remove(path)
-	if e != nil {
-		log.Error().Err(e).Msg("Failed to remove file")
->>>>>>> 10c8cb0e
-	}
+	}
+
 	
 	// Store the file
 	storageLocation, err := sm.StoreFile(channelName, path, remoteid)

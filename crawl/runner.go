package crawl

import (
	"github.com/google/uuid"
	"github.com/researchaccelerator-hub/telegram-scraper/common"
	"github.com/researchaccelerator-hub/telegram-scraper/crawler"
	"github.com/researchaccelerator-hub/telegram-scraper/state"
	"github.com/researchaccelerator-hub/telegram-scraper/telegramhelper"
	"github.com/rs/zerolog/log"
	"github.com/zelenin/go-tdlib/client"
)

// Run connects to a Telegram channel and crawls its messages.
func Run(crawlID string, p *state.Page, storagePrefix string, sm state.StateManager, cfg common.CrawlerConfig) ([]*state.Page, error) {
	// Initialize Telegram client
	service := &telegramhelper.RealTelegramService{}
	tdlibClient, err := service.InitializeClientWithConfig(storagePrefix, cfg)
	if err != nil {
		log.Error().Err(err).Stack().Msg("Failed to initialize Telegram client")
		return nil, err
	}

	// Ensure tdlibClient is closed after the function finishes
	defer closeClient(tdlibClient)

	// Get channel information
	channelInfo, err := getChannelInfo(tdlibClient, p.URL)
	if err != nil {
		return nil, err
	}
	if channelInfo.memberCount < 3 {
		log.Info().Msg("Not enough members in the channel, considering it private and skipping.")
		return nil, nil
	}

	// Process all messages in the channel
<<<<<<< HEAD
	pages, err := processAllMessages(tdlibClient, channelInfo, crawlID, p.URL, sm, p)
=======
	err = processAllMessages(tdlibClient, channelInfo, crawlID, channelUsername, sm, cfg)
>>>>>>> 97661640
	if err != nil {
		return nil, err
	}

	return pages, nil
}

// closeClient safely closes the Telegram client
func closeClient(tdlibClient crawler.TDLibClient) {
	if tdlibClient != nil {
		log.Debug().Msg("Closing tdlibClient...")
		_, err := tdlibClient.Close()
		if err != nil {
			log.Error().Err(err).Msg("Error closing tdlibClient")
		} else {
			log.Info().Msg("tdlibClient closed successfully")
		}
	}
}

// channelInfo holds all necessary channel data
type channelInfo struct {
	chat           *client.Chat
	chatDetails    *client.Chat
	supergroup     *client.Supergroup
	supergroupInfo *client.SupergroupFullInfo
	totalViews     int32
	messageCount   int32
	memberCount    int32
}

// TotalViewsGetter is a function type for retrieving total view count
type TotalViewsGetter func(client crawler.TDLibClient, chatID int64, channelUsername string) (int, error)

// MessageCountGetter is a function type for retrieving message count
type MessageCountGetter func(client crawler.TDLibClient, chatID int64, channelUsername string) (int, error)

// MemberCountGetter is a function type for retrieving message count
type MemberCountGetter func(client crawler.TDLibClient, channelUsername string) (int, error)

func getChannelInfo(tdlibClient crawler.TDLibClient, channelUsername string) (*channelInfo, error) {
	return getChannelInfoWithDeps(
		tdlibClient,
		channelUsername,
		telegramhelper.GetTotalChannelViews,
		telegramhelper.GetMessageCount,
		telegramhelper.GetChannelMemberCount,
	)
}

// getChannelInfoWithDeps is the dependency-injected version of getChannelInfo
func getChannelInfoWithDeps(
	tdlibClient crawler.TDLibClient,
	channelUsername string,
	getTotalViewsFn TotalViewsGetter,
	getMessageCountFn MessageCountGetter,
	getMemberCountFn MemberCountGetter,
) (*channelInfo, error) {
	// Search for the channel
	chat, err := tdlibClient.SearchPublicChat(&client.SearchPublicChatRequest{
		Username: channelUsername,
	})
	if err != nil {
		log.Error().Err(err).Stack().Msgf("Failed to find channel: %v", channelUsername)
		return nil, err
	}

	chatDetails, err := tdlibClient.GetChat(&client.GetChatRequest{
		ChatId: chat.Id,
	})
	if err != nil {
		log.Error().Err(err).Stack().Msgf("Failed to get chat details for: %v", channelUsername)
		return nil, err
	}

	// Get channel stats
	totalViews := 0
	if getTotalViewsFn != nil {
		totalViewsVal, err := getTotalViewsFn(tdlibClient, chat.Id, channelUsername)
		if err != nil {
			log.Warn().Err(err).Msgf("Failed to get total views for channel: %v", channelUsername)
			// Continue anyway, this is not critical
		} else {
			totalViews = totalViewsVal
		}
	}

	messageCount := 0
	if getMessageCountFn != nil {
		messageCountVal, err := getMessageCountFn(tdlibClient, chat.Id, channelUsername)
		if err != nil {
			log.Warn().Err(err).Msgf("Failed to get message count for channel: %v", channelUsername)
			// Continue anyway, this is not critical
		} else {
			messageCount = messageCountVal
		}
	}

	memberCount := 0
	if getMemberCountFn != nil {
		memberCountVal, err := getMemberCountFn(tdlibClient, channelUsername)
		if err != nil {
			log.Warn().Err(err).Msgf("Failed to get member count for channel: %v", channelUsername)
		} else {
			memberCount = memberCountVal
		}
	}
	// Get supergroup information if available
	var supergroup *client.Supergroup
	var supergroupInfo *client.SupergroupFullInfo

	if chat.Type != nil {
		if supergroupType, ok := chat.Type.(*client.ChatTypeSupergroup); ok {
			supergroup, err = tdlibClient.GetSupergroup(&client.GetSupergroupRequest{
				SupergroupId: supergroupType.SupergroupId,
			})
			if err != nil {
				log.Warn().Err(err).Msgf("Failed to get supergroup info for: %v", channelUsername)
				// Continue anyway, this is not critical
			}

			if supergroup != nil {
				req := &client.GetSupergroupFullInfoRequest{
					SupergroupId: supergroup.Id,
				}
				supergroupInfo, err = tdlibClient.GetSupergroupFullInfo(req)
				if err != nil {
					log.Warn().Err(err).Msgf("Failed to get supergroup full info for: %v", channelUsername)
					// Continue anyway, this is not critical
				}
			}
		}
	}

	return &channelInfo{
		chat:           chat,
		chatDetails:    chatDetails,
		supergroup:     supergroup,
		supergroupInfo: supergroupInfo,
		totalViews:     int32(totalViews),
		messageCount:   int32(messageCount),
		memberCount:    int32(memberCount),
	}, nil
}

type MessageFetcher interface {
	FetchMessages(tdlibClient crawler.TDLibClient, chatID int64, fromMessageID int64) ([]*client.Message, error)
}

type DefaultMessageFetcher struct{}

func (f *DefaultMessageFetcher) FetchMessages(tdlibClient crawler.TDLibClient, chatID int64, fromMessageID int64) ([]*client.Message, error) {
	// Call the original fetchMessages implementation
	chatHistory, err := tdlibClient.GetChatHistory(&client.GetChatHistoryRequest{
		ChatId:        chatID,
		Limit:         100,
		FromMessageId: fromMessageID,
	})

	if err != nil {
		log.Error().Stack().Err(err).Msg("Failed to get chat history")
		return nil, err
	}

	return chatHistory.Messages, nil
}

type MessageProcessor interface {
	// ProcessMessage processes a single Telegram message.
<<<<<<< HEAD
	ProcessMessage(tdlibClient crawler.TDLibClient, message *client.Message, info *channelInfo, crawlID string, channelUsername string, sm *state.StateManager) ([]string, error)
=======
	ProcessMessage(tdlibClient crawler.TDLibClient, message *client.Message, info *channelInfo, crawlID string, channelUsername string, sm *state.StateManager, cfg common.CrawlerConfig) error
>>>>>>> 97661640
}

// DefaultMessageProcessor implements the MessageProcessor interface using the default processMessage function
type DefaultMessageProcessor struct{}

// ProcessMessage implements the MessageProcessor interface
<<<<<<< HEAD
func (p *DefaultMessageProcessor) ProcessMessage(tdlibClient crawler.TDLibClient, message *client.Message, info *channelInfo, crawlID string, channelUsername string, sm *state.StateManager) ([]string, error) {
	return processMessage(tdlibClient, message, info, crawlID, channelUsername, *sm)
}

// processAllMessages retrieves and processes all messages from a channel
func processAllMessages(tdlibClient crawler.TDLibClient, info *channelInfo, crawlID, channelUsername string, sm state.StateManager, owner *state.Page) ([]*state.Page, error) {
	processor := &DefaultMessageProcessor{}
	fetcher := &DefaultMessageFetcher{}
	return processAllMessagesWithProcessor(tdlibClient, info, crawlID, channelUsername, sm, processor, fetcher, owner)
=======
func (p *DefaultMessageProcessor) ProcessMessage(tdlibClient crawler.TDLibClient, message *client.Message, info *channelInfo, crawlID string, channelUsername string, sm *state.StateManager, cfg common.CrawlerConfig) error {
	return processMessage(tdlibClient, message, info, crawlID, channelUsername, *sm, cfg)
}

// processAllMessages retrieves and processes all messages from a channel
func processAllMessages(tdlibClient crawler.TDLibClient, info *channelInfo, crawlID, channelUsername string, sm state.StateManager, cfg common.CrawlerConfig) error {
	processor := &DefaultMessageProcessor{}
	fetcher := &DefaultMessageFetcher{}
	return processAllMessagesWithProcessor(tdlibClient, info, crawlID, channelUsername, sm, processor, fetcher, cfg)
>>>>>>> 97661640
}

// processAllMessagesWithProcessor retrieves and processes all messages from a channel.
// This function fetches messages in batches, starting from the most recent message
// and working backward through the history. It uses the provided MessageProcessor
// to process each message, allowing for customized message handling.
func processAllMessagesWithProcessor(
	tdlibClient crawler.TDLibClient,
	info *channelInfo,
	crawlID,
	channelUsername string,
	sm state.StateManager,
	processor MessageProcessor,
<<<<<<< HEAD
	fetcher MessageFetcher, owner *state.Page) ([]*state.Page, error) {
=======
	fetcher MessageFetcher,
	cfg common.CrawlerConfig) error {
>>>>>>> 97661640

	var fromMessageID int64 = 0
	pages := make([]*state.Page, 0)

	var outlinks = make([]string, 0)
	for {
		log.Info().Msgf("Fetching from message id %d", fromMessageID)

		messages, err := fetcher.FetchMessages(tdlibClient, info.chat.Id, fromMessageID)
		if err != nil {
			return nil, err
		}

		if len(messages) == 0 {
			log.Info().Msgf("No more messages found in the channel %s", channelUsername)
			break
		}

		// Process messages
		for _, message := range messages {
<<<<<<< HEAD
			if outlinks, err = processor.ProcessMessage(tdlibClient, message, info, crawlID, channelUsername, &sm); err != nil {
=======
			if err := processor.ProcessMessage(tdlibClient, message, info, crawlID, channelUsername, &sm, cfg); err != nil {
>>>>>>> 97661640
				log.Error().Err(err).Msgf("Error processing message %d", message.Id)
				continue // Skip to next message on error
			}
			for _, o := range outlinks {
				page := &state.Page{
					URL:      o,
					Status:   "unfetched",
					ParentID: owner.ID,
					ID:       uuid.New().String(),
					Depth:    owner.Depth + 1,
				}
				pages = append(pages, page)
			}
		}

		// Update message ID for next batch
		fromMessageID = messages[len(messages)-1].Id
	}

	return pages, nil
}

// fetchMessages retrieves a batch of messages from a chat
func fetchMessages(tdlibClient crawler.TDLibClient, chatID int64, fromMessageID int64) ([]*client.Message, error) {
	chatHistory, err := tdlibClient.GetChatHistory(&client.GetChatHistoryRequest{
		ChatId:        chatID,
		Limit:         100,
		FromMessageId: fromMessageID,
	})

	if err != nil {
		log.Error().Stack().Err(err).Msg("Failed to get chat history")
		return nil, err
	}

	return chatHistory.Messages, nil
}

// processMessage processes a single message
<<<<<<< HEAD
func processMessage(tdlibClient crawler.TDLibClient, message *client.Message, info *channelInfo, crawlID, channelUsername string, sm state.StateManager) ([]string, error) {
=======
func processMessage(tdlibClient crawler.TDLibClient, message *client.Message, info *channelInfo, crawlID, channelUsername string, sm state.StateManager, cfg common.CrawlerConfig) error {
>>>>>>> 97661640
	// Get detailed message info
	detailedMessage, err := tdlibClient.GetMessage(&client.GetMessageRequest{
		MessageId: message.Id,
		ChatId:    message.ChatId,
	})
	if err != nil {
		log.Error().Stack().Err(err).Msgf("Failed to get detailed message %d", message.Id)
		return nil, err
	}

	// Get message link
	messageLink, err := tdlibClient.GetMessageLink(&client.GetMessageLinkRequest{
		ChatId:    message.ChatId,
		MessageId: message.Id,
	})
	if err != nil {
		log.Warn().Err(err).Msgf("Failed to get link for message %d", message.Id)
		// Continue anyway, this is not critical
	}

	// Parse and store the message
	post, err := telegramhelper.ParseMessage(
		crawlID,
		detailedMessage,
		messageLink,
		info.chatDetails,
		info.supergroup,
		info.supergroupInfo,
		int(info.messageCount),
		int(info.totalViews),
		channelUsername,
		tdlibClient,
		sm,
		cfg,
	)

	if err != nil {
		log.Error().Stack().Err(err).Msgf("Failed to parse message %d", message.Id)
		return nil, err
	}

	return post.Outlinks, nil
}<|MERGE_RESOLUTION|>--- conflicted
+++ resolved
@@ -34,11 +34,7 @@
 	}
 
 	// Process all messages in the channel
-<<<<<<< HEAD
-	pages, err := processAllMessages(tdlibClient, channelInfo, crawlID, p.URL, sm, p)
-=======
-	err = processAllMessages(tdlibClient, channelInfo, crawlID, channelUsername, sm, cfg)
->>>>>>> 97661640
+	pages, err := processAllMessages(tdlibClient, channelInfo, crawlID, p.URL, sm, p, cfg)
 	if err != nil {
 		return nil, err
 	}
@@ -208,38 +204,23 @@
 
 type MessageProcessor interface {
 	// ProcessMessage processes a single Telegram message.
-<<<<<<< HEAD
-	ProcessMessage(tdlibClient crawler.TDLibClient, message *client.Message, info *channelInfo, crawlID string, channelUsername string, sm *state.StateManager) ([]string, error)
-=======
-	ProcessMessage(tdlibClient crawler.TDLibClient, message *client.Message, info *channelInfo, crawlID string, channelUsername string, sm *state.StateManager, cfg common.CrawlerConfig) error
->>>>>>> 97661640
+	ProcessMessage(tdlibClient crawler.TDLibClient, message *client.Message, info *channelInfo, crawlID string, channelUsername string, sm *state.StateManager, cfg common.CrawlerConfig) ([]string, error)
 }
 
 // DefaultMessageProcessor implements the MessageProcessor interface using the default processMessage function
 type DefaultMessageProcessor struct{}
 
 // ProcessMessage implements the MessageProcessor interface
-<<<<<<< HEAD
-func (p *DefaultMessageProcessor) ProcessMessage(tdlibClient crawler.TDLibClient, message *client.Message, info *channelInfo, crawlID string, channelUsername string, sm *state.StateManager) ([]string, error) {
-	return processMessage(tdlibClient, message, info, crawlID, channelUsername, *sm)
+func (p *DefaultMessageProcessor) ProcessMessage(tdlibClient crawler.TDLibClient, message *client.Message, info *channelInfo, crawlID string, channelUsername string, sm *state.StateManager, cfg common.CrawlerConfig) ([]string, error) {
+	return processMessage(tdlibClient, message, info, crawlID, channelUsername, *sm, cfg)
 }
 
 // processAllMessages retrieves and processes all messages from a channel
-func processAllMessages(tdlibClient crawler.TDLibClient, info *channelInfo, crawlID, channelUsername string, sm state.StateManager, owner *state.Page) ([]*state.Page, error) {
+func processAllMessages(tdlibClient crawler.TDLibClient, info *channelInfo, crawlID, channelUsername string, sm state.StateManager, owner *state.Page, cfg common.CrawlerConfig) ([]*state.Page, error) {
 	processor := &DefaultMessageProcessor{}
 	fetcher := &DefaultMessageFetcher{}
-	return processAllMessagesWithProcessor(tdlibClient, info, crawlID, channelUsername, sm, processor, fetcher, owner)
-=======
-func (p *DefaultMessageProcessor) ProcessMessage(tdlibClient crawler.TDLibClient, message *client.Message, info *channelInfo, crawlID string, channelUsername string, sm *state.StateManager, cfg common.CrawlerConfig) error {
-	return processMessage(tdlibClient, message, info, crawlID, channelUsername, *sm, cfg)
-}
-
-// processAllMessages retrieves and processes all messages from a channel
-func processAllMessages(tdlibClient crawler.TDLibClient, info *channelInfo, crawlID, channelUsername string, sm state.StateManager, cfg common.CrawlerConfig) error {
-	processor := &DefaultMessageProcessor{}
-	fetcher := &DefaultMessageFetcher{}
-	return processAllMessagesWithProcessor(tdlibClient, info, crawlID, channelUsername, sm, processor, fetcher, cfg)
->>>>>>> 97661640
+	return processAllMessagesWithProcessor(tdlibClient, info, crawlID, channelUsername, sm, processor, fetcher, owner, cfg)
+
 }
 
 // processAllMessagesWithProcessor retrieves and processes all messages from a channel.
@@ -253,12 +234,7 @@
 	channelUsername string,
 	sm state.StateManager,
 	processor MessageProcessor,
-<<<<<<< HEAD
-	fetcher MessageFetcher, owner *state.Page) ([]*state.Page, error) {
-=======
-	fetcher MessageFetcher,
-	cfg common.CrawlerConfig) error {
->>>>>>> 97661640
+	fetcher MessageFetcher, owner *state.Page, cfg common.CrawlerConfig) ([]*state.Page, error) {
 
 	var fromMessageID int64 = 0
 	pages := make([]*state.Page, 0)
@@ -279,11 +255,8 @@
 
 		// Process messages
 		for _, message := range messages {
-<<<<<<< HEAD
-			if outlinks, err = processor.ProcessMessage(tdlibClient, message, info, crawlID, channelUsername, &sm); err != nil {
-=======
-			if err := processor.ProcessMessage(tdlibClient, message, info, crawlID, channelUsername, &sm, cfg); err != nil {
->>>>>>> 97661640
+			if outlinks, err = processor.ProcessMessage(tdlibClient, message, info, crawlID, channelUsername, &sm, cfg); err != nil {
+
 				log.Error().Err(err).Msgf("Error processing message %d", message.Id)
 				continue // Skip to next message on error
 			}
@@ -323,11 +296,7 @@
 }
 
 // processMessage processes a single message
-<<<<<<< HEAD
-func processMessage(tdlibClient crawler.TDLibClient, message *client.Message, info *channelInfo, crawlID, channelUsername string, sm state.StateManager) ([]string, error) {
-=======
-func processMessage(tdlibClient crawler.TDLibClient, message *client.Message, info *channelInfo, crawlID, channelUsername string, sm state.StateManager, cfg common.CrawlerConfig) error {
->>>>>>> 97661640
+func processMessage(tdlibClient crawler.TDLibClient, message *client.Message, info *channelInfo, crawlID, channelUsername string, sm state.StateManager, cfg common.CrawlerConfig) ([]string, error) {
 	// Get detailed message info
 	detailedMessage, err := tdlibClient.GetMessage(&client.GetMessageRequest{
 		MessageId: message.Id,

package common

import (
	"fmt"
	"regexp"
	"testing"
	"time"
)

func TestGenerateCrawlID(t *testing.T) {
	// Call the function
	crawlID := GenerateCrawlID()

	// Check that the crawlID is not empty
	if crawlID == "" {
		t.Error("Expected non-empty crawlID, got empty string")
	}

	// Check that the crawlID is a string of 14 digits (YYYYMMDDHHMMSS)
	matched, err := regexp.MatchString(`^\d{14}$`, crawlID)
	if err != nil {
		t.Fatalf("Error in regex matching: %v", err)
	}
	if !matched {
		t.Errorf("CrawlID %s does not match the expected format YYYYMMDDHHMMSS", crawlID)
	}

	// Try to parse the crawlID back to a time
	_, err = time.Parse("20060102150405", crawlID)
	if err != nil {
		t.Fatalf("Could not parse crawlID %s back to time: %v", crawlID, err)
	}

<<<<<<< HEAD
	// Note: We're not checking the exact time range because this can lead to flaky tests
	// Especially in CI environments where time execution might vary
=======
	// For this test, we'll simply verify that the parsed time is within a reasonable
	// window of "now" (last 24 hours), rather than a specific range, to avoid timezone issues
	now := time.Now()
	dayAgo := now.Add(-24 * time.Hour)
	dayLater := now.Add(24 * time.Hour)
	
	if parsedTime.Before(dayAgo) || parsedTime.After(dayLater) {
		t.Errorf("Parsed time %v is not within a reasonable time range of now", parsedTime)
	} else {
		// Additional check - the difference between the parsed time and now should be less than 5 minutes
		// This will detect if the times are way off but within the 24 hour window
		diff := now.Sub(parsedTime)
		if diff < 0 {
			diff = -diff
		}
		
		if diff > 5*time.Minute {
			t.Logf("Warning: Parsed time %v differs from current time %v by %v", 
				parsedTime, now, diff)
		}
	}
>>>>>>> 10c8cb0e
}

func ExampleGenerateCrawlID() {
	// Mock the current time for consistent output in the example
	// In a real application, you wouldn't do this
	currentTime, _ := time.Parse("2006-01-02 15:04:05", "2023-05-15 10:30:45")

	// For the example, we'll create a modified version that uses our fixed time
	mockCrawlID := func() string {
		return currentTime.Format("20060102150405")
	}

	// Show the result
	fmt.Println(mockCrawlID())
	// Output: 20230515103045
}

func ExampleGenerateCrawlID_usage() {
	// Mock a fixed time for consistent example output
	currentTime, _ := time.Parse("2006-01-02 15:04:05", "2023-05-15 10:30:45")
	mockCrawlID := currentTime.Format("20060102150405")

	// Demonstrate practical usage of a crawl ID
	fmt.Printf("Initiating web crawl with ID: %s\n", mockCrawlID)
	fmt.Printf("Saving results to: crawl_%s.json\n", mockCrawlID)

	// Output:
	// Initiating web crawl with ID: 20230515103045
	// Saving results to: crawl_20230515103045.json
}<|MERGE_RESOLUTION|>--- conflicted
+++ resolved
@@ -31,10 +31,8 @@
 		t.Fatalf("Could not parse crawlID %s back to time: %v", crawlID, err)
 	}
 
-<<<<<<< HEAD
 	// Note: We're not checking the exact time range because this can lead to flaky tests
 	// Especially in CI environments where time execution might vary
-=======
 	// For this test, we'll simply verify that the parsed time is within a reasonable
 	// window of "now" (last 24 hours), rather than a specific range, to avoid timezone issues
 	now := time.Now()
@@ -56,7 +54,6 @@
 				parsedTime, now, diff)
 		}
 	}
->>>>>>> 10c8cb0e
 }
 
 func ExampleGenerateCrawlID() {

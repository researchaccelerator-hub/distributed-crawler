package common

import (
	"time"
)

// Configuration structure
type CrawlerConfig struct {
<<<<<<< HEAD
	DaprMode         bool
	DaprPort         int
	Concurrency      int
	Timeout          int
	UserAgent        string
	OutputFormat     string
	StorageRoot      string
	TDLibDatabaseURL string
	MinPostDate      time.Time
	DaprJobMode      bool
=======
	DaprMode     bool
	DaprPort     int
	Concurrency  int
	Timeout      int
	UserAgent    string
	OutputFormat string
	StorageRoot  string
	MinPostDate  time.Time
>>>>>>> 32e82b9c
}

// GenerateCrawlID generates a unique identifier based on the current timestamp.
// The identifier is formatted as a string in the "YYYYMMDDHHMMSS" format.
func GenerateCrawlID() string {
	// Get the current timestamp
	currentTime := time.Now()

	// Format the timestamp to a string (e.g., "20060102150405" for YYYYMMDDHHMMSS)
	crawlID := currentTime.Format("20060102150405")

	return crawlID
}<|MERGE_RESOLUTION|>--- conflicted
+++ resolved
@@ -6,7 +6,6 @@
 
 // Configuration structure
 type CrawlerConfig struct {
-<<<<<<< HEAD
 	DaprMode         bool
 	DaprPort         int
 	Concurrency      int
@@ -14,19 +13,10 @@
 	UserAgent        string
 	OutputFormat     string
 	StorageRoot      string
+  MinPostDate  time.Time
 	TDLibDatabaseURL string
 	MinPostDate      time.Time
 	DaprJobMode      bool
-=======
-	DaprMode     bool
-	DaprPort     int
-	Concurrency  int
-	Timeout      int
-	UserAgent    string
-	OutputFormat string
-	StorageRoot  string
-	MinPostDate  time.Time
->>>>>>> 32e82b9c
 }
 
 // GenerateCrawlID generates a unique identifier based on the current timestamp.

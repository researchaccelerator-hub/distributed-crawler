--- conflicted
+++ resolved
@@ -801,7 +801,7 @@
 }
 
 // generateRandomPrefix generates a random prefix for YouTube search queries
-// Similar to the Python example: watch?v=<random_chars>-
+// Similar to the Python example: watch?v=<random_chars> except removes the trailing - which was effectively increasing prefix length by 1
 func (c *YouTubeDataClient) generateRandomPrefix(length int) string {
 	const charset = "abcdefghijklmnopqrstuvwxyz0123456789_-"
 	watchPrefix := "watch?v="
@@ -814,12 +814,7 @@
 		b[i] = charset[c.rng.Intn(len(charset))]
 	}
 
-<<<<<<< HEAD
-	// return watchPrefix + string(b) + "-"
 	return watchPrefix + string(b)
-=======
-	return watchPrefix + string(b) + "-"
->>>>>>> 31826753
 }
 
 // YouTubeClientAdapter adapts YouTubeDataClient to the Client interface
